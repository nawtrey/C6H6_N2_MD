--- conflicted
+++ resolved
@@ -110,7 +110,6 @@
     v = functions.remove_linear_momentum(v)
     return functions.rescale(v, T0)
 
-<<<<<<< HEAD
 def F_LJ(r1,r2):
     """Lennard-Jones force vector
 
@@ -163,8 +162,6 @@
  		B = np.pi*v_HC*np.sqrt(2*mu_HC/D_HC)
  		return 2*B*D_HC*(exp(2*B*(R_HC - r_vector)) - exp(B*(R_HC - r_vector)))
 
-=======
->>>>>>> 3acbdd2c
 def dynamics(atoms, x0, v0, dt, t_max, filename="trajectory.xyz"):
     """Integrate equations of motion.
 
