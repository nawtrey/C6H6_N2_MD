# Integrator for molecular dynamics of benzene
#
# Written by Nikolaus Awtrey, Justin Gens, and Ricky for ASU PHY494
# http://asu-compmethodsphysics-phy494.github.io/ASU-PHY494/

#========================================================
# Uses SI units everywhere
#========================================================

# Import Files:
import IO
import functions
import positions

# Import Packages:
import time
import tqdm
import numpy as np
import multiprocessing as mp
import scipy.spatial.distance as dist
<<<<<<< HEAD
=======
import subprocess
import os
>>>>>>> bed5f7f3
# p = mp.Pool(processes=mp.cpu_count())

#=============================================================================================================
#================================ Initial Conditions =========================================================
#=============================================================================================================

#=========== Constants ===================================
mass_C 		= 12.0107 			# Mass of Carbon in atomic mass units
mass_H 		= 1.00794 			# Mass of Hydrogen in atomic mass units
kB          = 1.3806488e-23     # Bolzmann's constant [J * K^{-1}]

#=========== Integrator Parameters =======================

# Simulation number
sim_n       = 2

# Initial temperature in Kelvin
temp_0 = { 1 : 94.4,
		   2 : 94.4,
		   3 : 94.4,
		   4 : 94.4,
		   5 : 94.4
}

# Time step
delta_t = { 1 : 1e-3,
            2 : 1e-4,
            3 : 1e-5,
            4 : 1e-6,
            5 : 1e-7
}

# Maximum integration time
t_maximum  = { 1 : 10,
               2 : 2,
               3 : 2,
               4 : 2,
               5 : 2
}

# Dict of Dict

Bonds = 
{
1 :     {
        'N' : [7, 6, 2],
        'NN' : [12, 5, 8, 3], 
        'NNN' : [9, 4, 11],
        'NNNN' : [10]
        }
2 :     {
        'N' : [8, 1, 3],
        'NN' : [7, 6, 9, 4], 
        'NNN' : [10, 5, 12],
        'NNNN' : [11]
        }
3 :     {
        'N' : [9, 2, 4],
        'NN' : [8, 1, 10, 5], 
        'NNN' : [11, 6, 7],
        'NNNN' : [12]
        }
4 :     {
        'N' : [10, 3, 5],
        'NN' : [9, 2, 11, 6], 
        'NNN' : [12, 1, 8],
        'NNNN' : [7]
        }
5 :     {
        'N' : [11, 4, 6],
        'NN' : [10, 3, 12, 1], 
        'NNN' : [7, 2, 9],
        'NNNN' : [8]
        }
6 :     {
        'N' : [12, 5, 1],
        'NN' : [11, 4, 7, 2], 
        'NNN' : [8, 3, 10],
        'NNNN' : [9]
        }
7 :     {
        'N' : [1],
        'NN' : [2, 6], 
        'NNN' : [8, 3, 12, 5],
        'NNNN' : [9, 4, 11]
        }
8 :     {
        'N' : [2],
        'NN' : [3, 1], 
        'NNN' : [9, 4, 7, 6],
        'NNNN' : [10, 5, 12]
        }
9 :     {
        'N' : [3],
        'NN' : [4, 2], 
        'NNN' : [10, 5, 8, 1],
        'NNNN' : [11, 6, 7]
        }
10 :    {
        'N' : [4],
        'NN' : [5, 3], 
        'NNN' : [11, 6, 9, 2],
        'NNNN' : [12, 1, 8]
        }
11 :    {
        'N' : [5],
        'NN' : [6, 4], 
        'NNN' : [12, 1, 10, 3],
        'NNNN' : [7, 2, 9]
        }
12 :    {
        'N' : [6],
        'NN' : [1, 5], 
        'NNN' : [7, 2, 11, 4],
        'NNNN' : [8, 3, 10]
        }
}




Nonbonds = {}

#=============================================================================================================
#============================================ Integrator =====================================================
#=============================================================================================================
<<<<<<< HEAD
/;.;
def initialize_positions():
=======

def import_data():
>>>>>>> bed5f7f3
	with open('Data.txt' ,'r') as f:
	    dtype = np.dtype([('molN',np.float32),('atomN',np.float32),('type',str,
	(1)),('mass',np.float32),('positions',np.float32,(3)),('connections',np.flo
	at32,(3))])
	    ncols = sum(1 for _ in f)
	    a = np.empty(ncols,dtype=dtype)
	with open('Data.txt' ,'r') as g:
	    i=0
	    for line in g:
	        b = line.split('\t')
	        k = 0
	        for j in list(a.dtype.fields.keys()):
	            if (k==4):
	                    a[i][j]=[float(l) for l in b[k].strip('[]').split(',')]
	            elif (k==5):
	                    a[i][j]=[l for l in b[k].strip('\n').strip('[]').split(',')]
	            elif k==2:
	                a[i][j]=str(b[k])
	            else:
	                a[i][j]=b[k]
	            k+=1
	        i+=1
	return a

def initialize_positions():
	return np.array([data[i][4] for i in range(len(data))])

def initial_velocities(data, T0):
<<<<<<< HEAD
    """Generate initial velocities for *atoms*.
=======
	"""Generate initial velocities for *atoms*.
	
	- random velocities
	- total momentum zero
	- kinetic energy corresponds to temperature T0
	
	Parameters
	----------
	atoms : list
	 list of atom names, e.g. `['Ar', 'Ar', ...]`
	T0 : float
	 initial temperature in K
	
	Returns
	-------
	velocities : array
	 Returns velocities as `(N, 3)` array.
	"""
	N = len(data)
	p0 = functions.random_momenta(N)
	p = functions.remove_linear_momentum(p0)
	v = np.array([p[i]/data[i][3] for i in range(len(data))])
	return functions.rescale(v, T0)
>>>>>>> bed5f7f3

    - random velocities
    - total momentum zero
    - kinetic energy corresponds to temperature T0

    Parameters
    ----------
    atoms : list
         list of atom names, e.g. `['Ar', 'Ar', ...]`
    T0 : float
         initial temperature in K

    Returns
    -------
    velocities : array
         Returns velocities as `(N, 3)` array.
    """
	N = len(data)
    v = functions.random_velocities(N)
    v = functions.remove_linear_momentum(v)
    return functions.rescale(v, T0)

def dynamics(atoms, x0, v0, dt, t_max, filename="trajectory.xyz"):
    """Integrate equations of motion.

    Parameters
    ----------
     atoms : list
         list of atom names
     x0 : array
         Nx3 array containing the starting coordinates of the atoms.
         (Note that x0 is changed and at the end of the run will
         contain the last coordinates.)
     v0 : array
         Nx3 array containing the starting velocities, eg np.zeros((N,3))
         or velocities that generate a given temperature
     dt : float
         integration timestep
     nsteps : int, optional
         number of integrator time steps
     filename : string
         filename of trajectory output in xyz format

    Writes coordinates to file `filename`.

    Returns
    -------

    Time : array
    Position : array
    Velocity : array
    """
    nsteps = int(t_max/dt)
    time = dt * np.arange(nsteps)

    # Initial positions for every particle for t = 0
    r = np.zeros((nsteps, N, 3))
    for i in range(0, N):
        r[0, i] = x0[i]        # N x 3 array

    # Initial velocities for every particle for t = 0
    v = np.zeros((nsteps, N, 3))
    for i in range(0, N):
        v[0, i] = v0[i]     # nstep x N x 3 array

    # Array of all initial radii for all time steps
    r_ij = np.zeros((N, N, 3))
    for i in range(0, N):
        for j in range(0, i):
            r_ij[i, j] = r[0, j] - r[0, i]
            r_ij[j, i] = -r_ij[i, j]

    #============= Force Calculations ==============

    #- - - - Forces between particles - - - -

    # Array of all initial force calculations for initial radii r_ij
    f_ij = np.zeros((N, N, 3))
    for i in range(0, N):
        for j in range(0, i):
            f_ij[i, j] = functions.F_LJ(r_ij[i, j])
            f_ij[j, i] = -f_ij[i, j]

    #- - - - Total Force on each particle - - - -

    # N x 3 array of all initial net forces from all j atoms acting on atom i
    f_tot = f_ij.sum(axis=1)

    #============= Velocity Verlet ===============================================
    for t in tqdm.tqdm(range(0, nsteps-1)):
        vhalf = np.zeros((nsteps, 3))
        for j in range(0, N):
            vhalf[j] = v[t, j] + .5*dt*f_tot[j]
            r[t+1, j] = r[t, j] + dt*vhalf[j]

        r_ijdt = np.zeros((N, N, 3))
        for i in range(0, N):
            for j in range(0, i):
                r_ijdt[i, j] = r[t+1, j] - r[t+1, i]
                r_ijdt[j, i] = -r_ijdt[i, j]

        # Now that we have r_ij after time dt, we can calculate the new forces after time dt:
        f_ijdt = np.zeros((N, N, 3))
        for i in range(0, N):
            for j in range(0, i):
                f_ijdt[i, j] = functions.F_LJ(r_ijdt[i, j])
                f_ijdt[j, i] = -f_ijdt[i, j]

        # Now that we have all individual j forces acting on particle i after
        # time dt, we need to sum those forces to find the net force:
        f_totdt = f_ijdt.sum(axis=1)

        # Now we can calculate the new velocities based on the new forces:
        for j in range(0, N):
            v[t+1, j] = vhalf[j] +.5*dt*f_totdt[j]

        # New forces become old forces
        for j in range(0, N):
            f_tot[j] = f_totdt[j]
    #===========================================================================


    #============ Write to .xyz file ==========================================
    if filename:
        with open('trajectory.xyz', 'w') as xyzfile:
            for i in range(0, nsteps):
                IO.write_xyz_frame(xyzfile, atoms, r[i], i, "simulation")     # Writes all (x, y, z) data to file

    if filename:
        with open('velocities.xyz', 'w') as xyzfile:
            for i in range(0, nsteps):
                IO.write_xyz_frame(xyzfile, atoms, v[i], i, "simulation")     # Writes all (v_x, v_y, v_z) data to file
    return time, r, v


#=============================================================================================================
#========================================= Data Generation ===================================================
#=============================================================================================================

if __name__ == "__main__":
<<<<<<< HEAD
    #------------------------------------------------------------
    #--------------------- Initialization -----------------------
    #------------------------------------------------------------

	data = initialize_positions()
=======
	import argparse
	parser = argparse.ArgumentParser()
	parser.add_argument('-N', help="number of benzene")
	args = parser.parse_args()
    #------------------------------------------------------------
    #--------------------- Initialization -----------------------
    #------------------------------------------------------------
	os.system('python positions.py --Nmolecules {0}'.format(int(args.N)))
	data = import_data()
	positions = initialize_positions(data)
>>>>>>> bed5f7f3
	v_0 = initial_velocities(atoms, temp_0[sim_n])

    #------------------------------------------------------------
    #-------------------------- MD ------------------------------
    #------------------------------------------------------------
	print("……..|::::::::|::: : : : : : : _„„--~~~~~~-„: : : : :|")
	print("……..|:::::::|: :: : : : :_„„-: : : : : : : : ~--„_: |")
	print("……….|::::::|: : : „--~~````~~````-„…_..„~````````````¯")
	print("……….|:::::,`:_„„-|: : :_„---~:::|``¯¯````|:: ~---„_:::|")
	print("……..,~-,_|``: : :|: :( ͡° ͜ʖ ͡°) : |: : : : |:( ͡° ͜ʖ ͡°)): |")
	print("……../,`-,: : ::: ``-,__________,-``:::: ``-„__________|")
	print("……..|: :|: : : : : : :: : : : :„: : : : :-,:: : ::: :|")
	print("………`,:`: : : : : : : : : ::::,-`__: : : :_`,: : : : ;|")
	print("……….`-,-`:: : : :______„-: : :``: : ¯``~~``: `: : ~--|`")
	print("………….|: ,: : : : : : : : : : : : : : : : : : :: : : |")
	print("………….`|: |: : : : : : : : -,„_„„-~~~--~~--„_: : : : |")
	print("…………..|: |: : : : : : : : : : : :--------~: : : : : |")
	print("You've been visited by the propane god, I tell you hwat. Don't 'alt-tab' out of here or Hank Hill will bring the pro pain.")
	print("Generating data files bfor", N, "atoms in simulation number", sim_n)
	start = time.time()                                             # Initial time stamp
	results = dynamics(atoms, x_0, v_0, delta_t[sim_n], t_maximum[sim_n], filename="trajectory.xyz")
	end = time.time()                                               # Final time stamp
	total_time = end - start                                        # Calculates difference of time stamps
	timeperatom = total_time/N                                      # Calculates run time of integrator per atom
	timeperstep = total_time*delta_t[sim_n]/t_maximum[sim_n]        # Calculates run time of integrator per time step

	#--------------------- File generation ----------------------

	j = ("Simulation number:", sim_n)
	k = ("Total Argon atoms in system:", N)                                 # Tuple variable assignments for clarity
	l = ("Integrator runtime:", total_time)
	m = ("Average integrator runtime per atom:", timeperatom)
	n = ("Average integrator runtime per time step:", timeperstep)

	tuples = [j, k, l, m, n]                                                # Convert tuples to list of tuples

	with open('integrator_data.txt', 'w') as file:
		file.write('\n'.join('{} {}'.format(i[0],i[1]) for i in tuples))    # Writes tuples to rows in file 'integrator.txt'

# p.close()<|MERGE_RESOLUTION|>--- conflicted
+++ resolved
@@ -18,11 +18,8 @@
 import numpy as np
 import multiprocessing as mp
 import scipy.spatial.distance as dist
-<<<<<<< HEAD
-=======
 import subprocess
 import os
->>>>>>> bed5f7f3
 # p = mp.Pool(processes=mp.cpu_count())
 
 #=============================================================================================================
@@ -144,18 +141,15 @@
 
 
 
-Nonbonds = {}
+# Nonbonds = {}
 
 #=============================================================================================================
 #============================================ Integrator =====================================================
 #=============================================================================================================
-<<<<<<< HEAD
-/;.;
+
 def initialize_positions():
-=======
 
 def import_data():
->>>>>>> bed5f7f3
 	with open('Data.txt' ,'r') as f:
 	    dtype = np.dtype([('molN',np.float32),('atomN',np.float32),('type',str,
 	(1)),('mass',np.float32),('positions',np.float32,(3)),('connections',np.flo
@@ -184,9 +178,6 @@
 	return np.array([data[i][4] for i in range(len(data))])
 
 def initial_velocities(data, T0):
-<<<<<<< HEAD
-    """Generate initial velocities for *atoms*.
-=======
 	"""Generate initial velocities for *atoms*.
 	
 	- random velocities
@@ -210,28 +201,6 @@
 	p = functions.remove_linear_momentum(p0)
 	v = np.array([p[i]/data[i][3] for i in range(len(data))])
 	return functions.rescale(v, T0)
->>>>>>> bed5f7f3
-
-    - random velocities
-    - total momentum zero
-    - kinetic energy corresponds to temperature T0
-
-    Parameters
-    ----------
-    atoms : list
-         list of atom names, e.g. `['Ar', 'Ar', ...]`
-    T0 : float
-         initial temperature in K
-
-    Returns
-    -------
-    velocities : array
-         Returns velocities as `(N, 3)` array.
-    """
-	N = len(data)
-    v = functions.random_velocities(N)
-    v = functions.remove_linear_momentum(v)
-    return functions.rescale(v, T0)
 
 def dynamics(atoms, x0, v0, dt, t_max, filename="trajectory.xyz"):
     """Integrate equations of motion.
@@ -351,13 +320,13 @@
 #=============================================================================================================
 
 if __name__ == "__main__":
-<<<<<<< HEAD
+
     #------------------------------------------------------------
     #--------------------- Initialization -----------------------
     #------------------------------------------------------------
 
 	data = initialize_positions()
-=======
+
 	import argparse
 	parser = argparse.ArgumentParser()
 	parser.add_argument('-N', help="number of benzene")
@@ -368,7 +337,6 @@
 	os.system('python positions.py --Nmolecules {0}'.format(int(args.N)))
 	data = import_data()
 	positions = initialize_positions(data)
->>>>>>> bed5f7f3
 	v_0 = initial_velocities(atoms, temp_0[sim_n])
 
     #------------------------------------------------------------
