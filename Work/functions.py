--- conflicted
+++ resolved
@@ -230,7 +230,6 @@
     r_mag = np.sqrt(np.sum(r*r))
     r2 = r_mag - r_e
     beta = np.sqrt(k_e/2*D_e)
-<<<<<<< HEAD
     return D_e*(1-np.exp(-beta*r2))**2
 
 def F_M(D_e, r, r_e, k_e):
@@ -254,6 +253,3 @@
     r2 = r_mag - r_e
     beta = np.sqrt(k_e/2*D_e)
     return 2*beta*D_e*(np.exp(-2*beta*r2) - np.exp(-beta*r2))
-=======
-    return D_e*(1-np.exp(-(beta*(positions-r_e))))**2
->>>>>>> e11ed5c6
